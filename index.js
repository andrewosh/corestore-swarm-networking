--- conflicted
+++ resolved
@@ -44,22 +44,10 @@
       this._addStream(keyString, stream)
     })
 
-<<<<<<< HEAD
-    function onstream (err) {
-      console.log('ONSTREAM ERR:', err)
-      if (err && !err.notFound) return proxy.destroy(err)
-      if (proxy.destroyed) return
-      if (discoveryKey && replicationStream) {
-        proxy.setReadable(replicationStream)
-        proxy.setWritable(replicationStream)
-      }
-    }
-=======
     return pump(socket, stream, socket, err => {
       if (err) this.emit('replication-error', err)
     })
   }
->>>>>>> e37ab7cf
 
   _addStream (discoveryKey, stream) {
     var streams = this._replicationStreams.get(discoveryKey)
@@ -69,54 +57,6 @@
     }
     streams.push(stream)
 
-<<<<<<< HEAD
-    function createStream (discoveryKey, stream, cb) {
-      if (typeof stream === 'function') return createStream(discoveryKey, null, stream)
-
-      const keyString = datEncoding.encode(discoveryKey)
-      streams = self._replicationStreams.get(keyString)
-      if (!self._replicatorFactory) return cb(new Error('The replicator factory must be set prior to announcing.'))
-
-      replicationStream = stream
-
-      return self._replicatorFactory(keyString)
-        .then(replicate => {
-          console.log('replicate', !!replicate, 'streams:', !!streams)
-          if (!replicate || !streams) {
-            const err = new Error('The swarm requested a discovery key which is not being seeded.')
-            err.notFound = true
-            return cb(err)
-          }
-
-          console.log(self.id, '*** REPLICATING IN RESPONSE TO:', keyString)
-          const innerStream = replicate({ ...self._streamOpts, stream })
-          replicationStream = stream || innerStream
-          streams.push(replicationStream)
-
-          return cb(null)
-        })
-      .catch(cb)
-    }
-  }
-
-  // TODO: Injecting the core into the streams for all discoverable keys is expensive.
-  injectCore (core, dkeys) {
-    console.error('IN INJECT CORE, ALL DISCOVERABLE KEYS:', dkeys)
-    for (const dkey of dkeys) {
-      const streams = this._replicationStreams.get(dkey)
-      console.error('IN INJECT CORE FOR DKEY:', dkey, 'streams:', streams && streams.length)
-      if (!streams || !streams.length) continue
-      for (const stream of streams) {
-        // if (mainStream.has(core.key)) return
-        for (const feed of stream.feeds) { // TODO: expose mainStream.has(key) instead
-          var skip = false
-          if (feed.peer.feed === core) skip = true
-        }
-        if (skip) continue
-        console.log('  INJECTING CORE HERE, core:', core)
-        core.replicate({ ...this._streamOpts, stream })
-      }
-=======
     stream.on('finish', onclose)
     stream.on('end', onclose)
     stream.on('close', onclose)
@@ -126,7 +66,6 @@
       if (closed) return
       streams.splice(streams.indexOf(stream), 1)
       closed = true
->>>>>>> e37ab7cf
     }
   }
 
@@ -139,11 +78,7 @@
   }
 
   seed (discoveryKey) {
-<<<<<<< HEAD
-    //console.error('this._swarm.destroyed?', this._swarm.destroyed)
-=======
     if (!this._swarm) throw new Error('Seed can only be called after the swarm is created.')
->>>>>>> e37ab7cf
     if (this._swarm.destroyed) return
 
     const keyString = (typeof discoveryKey === 'string') ? discoveryKey : datEncoding.encode(discoveryKey)
